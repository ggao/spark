--- conflicted
+++ resolved
@@ -63,13 +63,10 @@
     val completedDrivers = state.completedDrivers.sortBy(_.startTime).reverse
     val completedDriversTable = UIUtils.listingTable(driverHeaders, driverRow, completedDrivers)
 
-<<<<<<< HEAD
-=======
     // For now we only show driver information if the user has submitted drivers to the cluster.
     // This is until we integrate the notion of drivers and applications in the UI.
     def hasDrivers = activeDrivers.length > 0 || completedDrivers.length > 0
 
->>>>>>> 67b9a336
     val content =
         <div class="row-fluid">
           <div class="span12">
@@ -123,20 +120,6 @@
           </div>
         </div>
 
-<<<<<<< HEAD
-        <div class="row-fluid">
-          <div class="span12">
-            <h4> Active Drivers </h4>
-            {activeDriversTable}
-          </div>
-        </div>
-
-        <div class="row-fluid">
-          <div class="span12">
-            <h4> Completed Drivers </h4>
-            {completedDriversTable}
-          </div>
-=======
         <div>
           {if (hasDrivers)
           <div class="row-fluid">
@@ -146,7 +129,6 @@
             </div>
           </div>
           }
->>>>>>> 67b9a336
         </div>;
 
     UIUtils.basicSparkPage(content, "Spark Master at " + state.uri)
@@ -193,11 +175,7 @@
     <tr>
       <td>{driver.id} </td>
       <td>{driver.submitDate}</td>
-<<<<<<< HEAD
-      <td>{driver.worker.map(w => w.id.toString).getOrElse("None")}</td>
-=======
       <td>{driver.worker.map(w => <a href={w.webUiAddress}>{w.id.toString}</a>).getOrElse("None")}</td>
->>>>>>> 67b9a336
       <td>{driver.state}</td>
       <td sorttable_customkey={driver.desc.cores.toString}>
         {driver.desc.cores}
@@ -205,11 +183,7 @@
       <td sorttable_customkey={driver.desc.mem.toString}>
         {Utils.megabytesToString(driver.desc.mem.toLong)}
       </td>
-<<<<<<< HEAD
-      <td>{driver.desc.command.mainClass}</td>
-=======
       <td>{driver.desc.command.arguments(1)}</td>
->>>>>>> 67b9a336
     </tr>
   }
 }